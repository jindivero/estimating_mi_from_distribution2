### Install packages ####
install_local <- F
library(devtools)

if (install_local) devtools::install_local("/Users/juliaindivero/Library/CloudStorage/Dropbox/sdmTMB-mi.zip")
if (!install_local) remotes::install_github("pbs-assess/sdmTMB", dependencies = TRUE, ref="newlogistic")
library(sdmTMB)

### load helper functions ####
source("Code/util_funs.R")

### Load Data ####


sci_name <- "Anoplopoma fimbria" #"Eopsetta jordani"#
spc <- "sablefish"
dat.by.size <- length_expand(sci_name)
dat <- load_data(spc = spc, dat.by.size = dat.by.size)

#Constrain depth for petrale
constrain_depth <- F
if(constrain_depth) dat <- subset(dat, depth<500)

## Scale, rename, and calculate variables ##
dat$temp_s <- (scale(dat$temp))
dat$po2_s <- (scale(dat$po2))
dat$log_depth_scaled <- scale(log(dat$depth))
dat$log_depth_scaled2 <- with(dat, log_depth_scaled ^ 2)
dat$jday_scaled <- scale(dat$julian_day)
dat$jday_scaled2 <- with(dat, jday_scaled ^ 2)
dat$X <- dat$longitude
dat$Y <- dat$latitude
dat$cpue_kg_km2 <- dat$cpue_kg_km2 * (dat$p2+dat$p3)
dat$year <- as.factor(dat$year)

# Remove outliers = catch > 10 sd above the mean
dat$cpue_s <- scale(dat$cpue_kg_km2)
dat <- dplyr::filter(dat, cpue_s <=20)
### Calculate inverse temp ####
kelvin = 273.15 #To convert to Kelvin
boltz = 0.000086173324 #Boltzman's constant
tref <- 7 #Reference temperature in celsius
dat$invtemp <- (1 / boltz)  * ( 1 / (dat$temp + 273.15) - 1 / (tref + 273.15)) #invtemp 

### Make mesh ####
mesh <- make_mesh(dat, xy_cols = c("X", "Y"), n_knots = 250)

## Get initial values ##
init_vals <- get_inits()

### Fit Breakpoint model to po2 ####
start <- init_vals$sablefish$m1$start

m1 <- sdmTMB(cpue_kg_km2 ~ -1+year+breakpt(po2_s)+log_depth_scaled+log_depth_scaled2, 
             data = dat,
             time = NULL,
             reml = F,
             anisotropy = TRUE,
             spatiotemporal = FALSE,
             mesh=mesh,
             family =tweedie(link="log"),
             control = sdmTMBcontrol(
               start = list(b_threshold = start),
               newton_loops = 2))

summary(m1)
AIC(m1)

#### Plot fitted relationship ####

##### extract estimates ####
m1_pars <- m1$sd_report$par.fixed
m1_parnames <- names(m1_pars)
b_threshold <- m1_pars[grep("b_threshold", m1_parnames)]
##### plot ####
plot(dat$po2, exp(sapply(X = dat$po2_s, FUN = brkptfun, b_slope = b_threshold[1], b_thresh = b_threshold[2])),
     ylab = "po2 marginal effect", 
     main="Breakpoint-pO2",
     xlab="pO2",
     xlim = c(0,5),)

### Fit Eo estimation - po2 prime model ####
#Set starting parameters: 
<<<<<<< HEAD
start <- init_vals$sablefish$m2$start
lower<- init_vals$sablefish$m2$lower
upper<- init_vals$sablefish$m2$upper
=======

#Use previously saved values
if(use_previous) {
  if(spc=="petrale sole"){
  start <- matrix(init_vals$petralesole$m2$start)
  upper <- matrix(init_vals$petralesole$m2$upper)
  lower <- matrix(init_vals$petralesole$m2$lower)
  }
  if(spc=="sablefish"){
    start <- init_vals$sablefish$m2$start
    upper <- init_vals$sablefish$m2$upper
    lower <- init_vals$sablefish$m2$lower
  }
}

#Or change manually
if(!use_previous) {
  start <- matrix(c(3,1,1,0.2)) #s50, delta, smax,  Eo
  lower <- matrix(c(-2, 0.01, 0.01, 0.01))
  upper <- matrix(c(20, 20,40, 1.5))
}

start <- matrix(0, ncol = 1, nrow = 4)
start[1, 1] <- 0 #s50
start[2, 1] <- 5 #delta
start[3, 1] <- 50 #smax 
start[4, 1] <- 1.00 #Eo
lower <- c(-2, .1, 0.01, -0.5)
upper <- c(10, 10, 100, 3)
>>>>>>> 11bed3e1


m2 <- sdmTMB(cpue_kg_km2 ~ -1+year+logistic(mi)+log_depth_scaled+log_depth_scaled2, 
             data = dat, 
             time = NULL,
             reml = F,
             anisotropy = TRUE,
             spatiotemporal = FALSE,
             mesh=mesh,
             family =tweedie(link="log"),
             control = sdmTMBcontrol(
               start = list(b_threshold = start),
 ##              lower = list(b_threshold = lower),
##               upper = list(b_threshold = upper),
               newton_loops = 2,
               nlminb_loops=2))

summary(m2)
AIC(m2)

#### Plot fitted relationshop ####
##### extract estimates ####

Eo <- getEo(model = m2)

##### plot ####
po2_prime <- dat$po2 * exp(Eo * dat$invtemp)

plot(po2_prime, exp(logfun(po2_prime, model = m2, mi = T)),
     xlim = c(0,5),
     main="Eo estimation and logistic pO2'",
     ylab = "po2-prime marginal effect")


### Fit Eo estimation - po2 prime model (with prior) ####
## Set starting parameters:
<<<<<<< HEAD

start <- init_vals$sablefish$m2a$start
lower<- init_vals$sablefish$m2a$lower
upper<- init_vals$sablefish$m2a$upper
=======
start <- init_vals$petralesole$m2a$start
upper <-  matrix(init_vals$petralesole$m2a$upper)
lower <- matrix(init_vals$petralesole$m2a$lower)
prior <- matrix(init_vals$petralesole$m2a$prior)


if(!use_previous) {
  start <- matrix(c(-1,0,2,0.01)) #s50, delta, smax,  Eo
  lower <- matrix(c(-2, 0.01, 0.01, 0.1))
  upper <- matrix(c(20, 20,100, 3))
  prior <- matrix(normal(c(NA, NA, NA, 0.448), c(NA, NA, NA, 0.3)))
}

start[1, 1] <- 1.5 #s50
start[2, 1] <- 0.1 #delta
start[3, 1] <- 50 #smax 
start[4, 1] <- 0.01 #Eo
lower <- c(0, 0.01, 0.01, 0.01)
upper <- c(10, 10, 200, 2)
>>>>>>> 11bed3e1

prior <- normal(c(NA, NA, NA, 0.448), c(NA, NA, NA, 0.15))
m2a <- sdmTMB(cpue_kg_km2 ~ -1+year+logistic(mi)+log_depth_scaled+log_depth_scaled2,
             data = dat, 
             time = NULL,
             reml = F,
             anisotropy = TRUE,
             spatiotemporal = FALSE,
             mesh=mesh,
             family =tweedie(link="log"),
             priors=sdmTMBpriors(threshold = prior),
             control = sdmTMBcontrol(
               start = list(b_threshold = start),
               newton_loops = 2))

summary(m2a)
AIC(m2a)

#### Plot fitted relationship ####
##### extract estimates ####
Eo <- getEo(model = m2a)

##### plot ####
## Calculate po2 prime from parameter ##
po2_prime <- dat$po2 * exp(Eo * dat$invtemp)

plot(po2_prime, exp(logfun(po2_prime, model = m2a, mi = T)),
     xlim = c(0,5),
     main="Eo estimation and logistic pO2 (with prior)'",
     ylab = "po2-prime marginal effect")

### Fit logistic po2 model ####
#Starting values
<<<<<<< HEAD
start <- init_vals$sablefish$m3$start
upper <-  init_vals$sablefish$m3$upper
lower <- init_vals$sablefish$m3$lower
=======
start <- init_vals$petralesole$m3$start
upper <-  matrix(init_vals$petralesole$m3$upper)
lower <- matrix(init_vals$petralesole$m3$lower)
prior <- matrix(init_vals$petralesole$m3$prior)


if(!use_previous) {
  start <- matrix(c(-1.5,log(0.5),20)) #s50, delta, smax,  Eo
  lower <- matrix(c(-4, -Inf, 0.01))
  upper <- matrix(c(Inf, Inf,50, Inf))
}


start <- matrix(0, ncol = 1, nrow = 3)
start[1, 1] <- -1.0 #s50
start[2, 1] <- log(0.5) # log delta
start[3, 1] <- 10 #scale
lower <- c(-4, -15, 0.01)
upper <- c(4, 3,300)
>>>>>>> 11bed3e1

m3 <- sdmTMB(cpue_kg_km2 ~ -1+year+logistic(po2_s)+log_depth_scaled+log_depth_scaled2,
             data = dat, 
             spatial = "on",
             mesh=mesh,
             anisotropy=T,
             reml=F,
             time=NULL,
             family =tweedie(link="log"),
             control = sdmTMBcontrol(
               start = list(b_threshold=start),
               lower = list(b_threshold = lower),
               upper = list(b_threshold = upper)
               )
        )


summary(m3)


#### Plot fitted relationship ####
##### extract estimates ####

##### plot ####
plot(dat$po2, exp(logfun(dat$po2_s, model = m3, mi = F)),
     main="Logistic-pO2",
     xlim = c(0,5),
     ylab = "po2 marginal effect",
     xlab="pO2"
     )

### Fit null model ####
m4 <- sdmTMB(cpue_kg_km2 ~ -1+year+log_depth_scaled+log_depth_scaled2, 
             data = dat, 
             spatial = "on",
             mesh=mesh,
             anisotropy=T,
             reml=F,
             time=NULL,
             family =tweedie(link="log"),
             control = sdmTMBcontrol(
               newton_loops = 2,
               )
             )
summary(m4)
AIC(m4)

### Fit other alternative models ###
## Temperature ##

m5 <- sdmTMB(cpue_kg_km2 ~ -1+year+log_depth_scaled+log_depth_scaled2+temp_s,
             data = dat, 
             spatial = "on",
             mesh=mesh,
             anisotropy=T,
             reml=F,
             time=NULL,
             family =tweedie(link="log"),
             control = sdmTMBcontrol(
               newton_loops = 1,
             )
)

summary(m5)
AIC(m5)

##Oxygen only##
m6 <- sdmTMB(cpue_kg_km2 ~ -1+year+log_depth_scaled+log_depth_scaled2+po2_s,
             data = dat, 
             spatial = "on",
             mesh=mesh,
             anisotropy=T,
             reml=F,
             time=NULL,
             family =tweedie(link="log"),
             control = sdmTMBcontrol(newton_loops = 1,
             )
)

summary(m6)
AIC(m6)

## Temp and o2 ##
m7 <- sdmTMB(cpue_kg_km2 ~ -1+year+log_depth_scaled+log_depth_scaled2+temp_s + po2_s,
             data = dat, 
             spatial = "on",
             mesh=mesh,
             anisotropy=T,
             reml=F,
             time=NULL,
             family =tweedie(link="log"),
             control = sdmTMBcontrol(newton_loops = 1,
             )
)

summary(m7)
AIC(m7)

##Temp and o2 interaction ##
m8 <- sdmTMB(cpue_kg_km2 ~ -1+year+log_depth_scaled+log_depth_scaled2+temp_s * po2_s,
             data = dat, 
             spatial = "on",
             mesh=mesh,
             anisotropy=T,
             reml=F,
             time=NULL,
             family =tweedie(link="log"),
             control = sdmTMBcontrol(newton_loops = 1,
             )
)

summary(m8)
AIC(m8)


### Create dAIC table ###
## Make list of model names##
models <- c("breakpt-pO2", "Eo estimation and logistic po2' (no prior)", "Eo estimation and logistic po2' (prior)","logistic-pO2", "Null", "temp", "po2", "temp+po2", "temp * po2")
## Create table and add AIC for each ##
AIC <- as.data.frame(matrix(NA, ncol = 1, nrow =length(models), dimnames = list(models)))
AIC[1,] <- AIC(m1)
AIC[2,] <- AIC(m2)
AIC[3,] <- AIC(m2a)
AIC[4,] <- AIC(m3)
AIC[5,] <- AIC(m4)
AIC[6,] <- AIC(m5)
AIC[7,] <- AIC(m6)
AIC[8,] <- AIC(m7)
AIC[9,] <- AIC(m8)

## Calculate delta-AIC ##
AIC$dAIC <- abs(min(AIC$V1)-(AIC$V1))

### Plot depth effects  ####
## Set ggplot theme ##
theme_set(theme_bw(base_size = 30))
theme_update(panel.grid.major = element_blank(), panel.grid.minor = element_blank())
## Internal Eo mode ##
# Extract parameters another way for internal Eo model #
par_estimates <- as.data.frame(tidy(m2, conf.int = TRUE, effects="fixed"))
par_estimates_rand <- as.data.frame(tidy(m2, conf.int = TRUE, effects="ran_pars"))
par_estimates <- bind_rows(par_estimates, par_estimates_rand)
pars <- par_estimates[1:2]
pars <- pivot_wider(pars, names_from=term, values_from=estimate)
# Calculate temp-corrected po2 from Eo value #
dat$mi_pred <- dat$po2*exp(pars$"mi-Eo"* dat$invtemp)
# Calculate effect of MI # Tim note: probably better to use the logfun function above to calculate the log effect size from po2prime or po2.  
dat$mi_effect <- pars$"mi-smax" * (1 / (1 + exp(-log(19) * (dat$mi_pred - pars$`mi-s50`) / pars$"mi-delta")) - 1) # this is exponentiated. 
# Calculate combined depth effect #
dat$depth_effect_combined <- (dat$log_depth_scaled*pars$log_depth_scaled)+(dat$log_depth_scaled2*pars$log_depth_scaled2)

## For breakpt(o2) model ##
par_estimates2 <- as.data.frame(tidy(m1, conf.int = TRUE, effects="fixed"))
par_estimates_rand2 <- as.data.frame(tidy(m1, conf.int = TRUE, effects="ran_pars"))
par_estimates2 <- bind_rows(par_estimates2, par_estimates_rand2)
pars2 <- par_estimates2[1:2]
pars2 <- pivot_wider(pars2, names_from=term, values_from=estimate)
# alculate depth effects #
dat$depth_effect_combined2 <- (dat$log_depth_scaled*pars2$log_depth_scaled)+(dat$log_depth_scaled2*pars2$log_depth_scaled2)
# Calculate po2 effect #
dat$po2_effect <- ifelse(dat$po2_s>pars2$`po2_s-breakpt`,pars2$`po2_s-breakpt`*pars2$`po2_s-slope`,dat$`po2_s`*pars2$`po2_s-slope`)

# Plot depth effects compared between model #
ggplot(dat, aes(y=depth_effect_combined, x=depth))+geom_line(size=1.3)+geom_line(dat, mapping=aes(y=depth_effect_combined2, x=depth), color="red", size=1.3)+ylab("Depth Effect Combined")
ggplot(subset(dat, depth>450), aes(y=depth_effect_combined, x=depth))+geom_point()+geom_point(subset(dat, depth>450), mapping=aes(y=depth_effect_combined2, x=depth), color="red")+ylab("Depth Effect Combined")

# Plot metabolic index vs depth #
ggplot(dat, aes(y=depth, x=mi_pred))+geom_point(aes(color=log(cpue_kg_km2)))+xlab("pO2'")+theme(legend.position=c(0.8, 0.8))

#Plot oxygen vs depth
ggplot(dat, aes(y=depth, x=po2))+geom_point(aes(color=log(cpue_kg_km2)))+xlab("pO2")+theme(legend.position=c(0.7, 0.8))

#Save models
save(m1,m2,m2a,m3,m4,m5,m6,m7,m8, file="models_sablefish.RObject")
<|MERGE_RESOLUTION|>--- conflicted
+++ resolved
@@ -12,8 +12,8 @@
 ### Load Data ####
 
 
-sci_name <- "Anoplopoma fimbria" #"Eopsetta jordani"#
-spc <- "sablefish"
+sci_name <- "Eopsetta jordani"#"Anoplopoma fimbria"
+spc <- "petrale sole"
 dat.by.size <- length_expand(sci_name)
 dat <- load_data(spc = spc, dat.by.size = dat.by.size)
 
@@ -49,7 +49,12 @@
 init_vals <- get_inits()
 
 ### Fit Breakpoint model to po2 ####
-start <- init_vals$sablefish$m1$start
+#start <- init_vals$petralesole$m1$start
+if(constrain_depth) start <- matrix(c(0,-1))
+if(!constrain_depth)start <- matrix(c(200,-1))
+
+start <- matrix(0,2)
+start[2,1] <- - 0.4
 
 m1 <- sdmTMB(cpue_kg_km2 ~ -1+year+breakpt(po2_s)+log_depth_scaled+log_depth_scaled2, 
              data = dat,
@@ -81,11 +86,6 @@
 
 ### Fit Eo estimation - po2 prime model ####
 #Set starting parameters: 
-<<<<<<< HEAD
-start <- init_vals$sablefish$m2$start
-lower<- init_vals$sablefish$m2$lower
-upper<- init_vals$sablefish$m2$upper
-=======
 
 #Use previously saved values
 if(use_previous) {
@@ -115,7 +115,6 @@
 start[4, 1] <- 1.00 #Eo
 lower <- c(-2, .1, 0.01, -0.5)
 upper <- c(10, 10, 100, 3)
->>>>>>> 11bed3e1
 
 
 m2 <- sdmTMB(cpue_kg_km2 ~ -1+year+logistic(mi)+log_depth_scaled+log_depth_scaled2, 
@@ -152,12 +151,6 @@
 
 ### Fit Eo estimation - po2 prime model (with prior) ####
 ## Set starting parameters:
-<<<<<<< HEAD
-
-start <- init_vals$sablefish$m2a$start
-lower<- init_vals$sablefish$m2a$lower
-upper<- init_vals$sablefish$m2a$upper
-=======
 start <- init_vals$petralesole$m2a$start
 upper <-  matrix(init_vals$petralesole$m2a$upper)
 lower <- matrix(init_vals$petralesole$m2a$lower)
@@ -177,7 +170,6 @@
 start[4, 1] <- 0.01 #Eo
 lower <- c(0, 0.01, 0.01, 0.01)
 upper <- c(10, 10, 200, 2)
->>>>>>> 11bed3e1
 
 prior <- normal(c(NA, NA, NA, 0.448), c(NA, NA, NA, 0.15))
 m2a <- sdmTMB(cpue_kg_km2 ~ -1+year+logistic(mi)+log_depth_scaled+log_depth_scaled2,
@@ -191,6 +183,8 @@
              priors=sdmTMBpriors(threshold = prior),
              control = sdmTMBcontrol(
                start = list(b_threshold = start),
+               upper = list(b_threshold = upper),
+               lower = list(b_threshold = lower),
                newton_loops = 2))
 
 summary(m2a)
@@ -211,11 +205,6 @@
 
 ### Fit logistic po2 model ####
 #Starting values
-<<<<<<< HEAD
-start <- init_vals$sablefish$m3$start
-upper <-  init_vals$sablefish$m3$upper
-lower <- init_vals$sablefish$m3$lower
-=======
 start <- init_vals$petralesole$m3$start
 upper <-  matrix(init_vals$petralesole$m3$upper)
 lower <- matrix(init_vals$petralesole$m3$lower)
@@ -235,7 +224,6 @@
 start[3, 1] <- 10 #scale
 lower <- c(-4, -15, 0.01)
 upper <- c(4, 3,300)
->>>>>>> 11bed3e1
 
 m3 <- sdmTMB(cpue_kg_km2 ~ -1+year+logistic(po2_s)+log_depth_scaled+log_depth_scaled2,
              data = dat, 
@@ -406,7 +394,4 @@
 ggplot(dat, aes(y=depth, x=mi_pred))+geom_point(aes(color=log(cpue_kg_km2)))+xlab("pO2'")+theme(legend.position=c(0.8, 0.8))
 
 #Plot oxygen vs depth
-ggplot(dat, aes(y=depth, x=po2))+geom_point(aes(color=log(cpue_kg_km2)))+xlab("pO2")+theme(legend.position=c(0.7, 0.8))
-
-#Save models
-save(m1,m2,m2a,m3,m4,m5,m6,m7,m8, file="models_sablefish.RObject")
+ggplot(dat, aes(y=depth, x=po2))+geom_point(aes(color=log(cpue_kg_km2)))+xlab("pO2")+theme(legend.position=c(0.7, 0.8))